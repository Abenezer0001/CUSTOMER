import React, { useState, useEffect } from 'react';
import { API_BASE_URL } from '@/constants';
import { useCart } from '@/context/CartContext';
import { useOrders } from '@/context/OrdersContext';
import { useAuth } from '@/hooks/useAuth';
import authService from '@/api/authService';
import apiClient from '@/api/apiClient';
import { useTableInfo } from '@/context/TableContext';
import { Button } from '@/components/ui/button';
import { Input } from '@/components/ui/input';
import { Textarea } from '@/components/ui/textarea';
import { 
  Trash2, Plus, Minus, X, ArrowRight, 
  Loader2, CreditCard, AlertCircle, Info 
} from 'lucide-react';
import { toast } from 'sonner';
import { cn } from '@/lib/utils';
import { ScrollArea } from '@/components/ui/scroll-area';
import { Sheet, SheetContent, SheetHeader, SheetTitle } from '@/components/ui/sheet';
import { createOrder, OrderResponseData } from '@/api/orderService'; 
import { createStripeCheckoutSession } from '@/api/paymentService';
import { useNavigate } from 'react-router-dom';
import type { Order } from '@/types'; 

// Order type enum to match API
enum OrderType {
  DINE_IN = 'DINE_IN',
  TAKEOUT = 'TAKEOUT'
}

// Order status enum to match API
enum OrderStatus {
  PENDING = 'PENDING',
  PREPARING = 'PREPARING',
  READY = 'READY',
  DELIVERED = 'DELIVERED',
  COMPLETED = 'COMPLETED',
  CANCELLED = 'CANCELLED'
}

// Payment status enum to match API
enum PaymentStatus {
  PENDING = 'PENDING',
  PROCESSING = 'PROCESSING',
  PAID = 'PAID',
  FAILED = 'FAILED',
  REFUNDED = 'REFUNDED'
}

interface CartItem {
  id: string;
  menuItemId?: string; // Make it optional since it might not always be present
  name: string;
  price: number;
  quantity: number;
  specialInstructions?: string;
  modifiers?: Array<{ id: string, name: string, price: number }>;
  image?: string;
}

interface OrderData {
  restaurantId: string;
  tableId: string;
  items: Array<{
    menuItem: string;
    name: string;
    quantity: number;
    price: number;
    subtotal: number;
    specialInstructions: string;
    modifiers?: Array<{ name: string, price: number }>; 
  }>;
  subtotal: number;
  tax: number;
  tip: number;
  total: number;
  orderType: OrderType;
  specialInstructions: string;
  serviceFee: number;
  status: OrderStatus;
  paymentStatus: PaymentStatus;
  orderNumber: string;
}

interface CartDrawerProps {
  isOpen: boolean;
  onClose: () => void;
}

const CartDrawer: React.FC<CartDrawerProps> = ({ isOpen, onClose }) => {
  const { cartItems, removeFromCart: removeItem, updateQuantity, clearCart, cartTotal: subtotal } = useCart();
  const { tableId, restaurantName } = useTableInfo();
  const { isAuthenticated, token } = useAuth();
  const { addOrder } = useOrders();
  const navigate = useNavigate();
  
<<<<<<< HEAD
=======
  // Handle guest login
  const handleGuestLogin = React.useCallback(async (tableId: string) => {
    try {
      console.log('Attempting guest login with tableId:', tableId);
      
      // Get API base URL from environment variables
      const apiBaseUrl = import.meta.env.VITE_AUTH_API_URL || 'https://api.inseat.achievengine.com/api/auth';
      
      // Request a guest token directly from the server endpoint
      const response = await fetch(`${apiBaseUrl}/guest-token`, {
        method: 'POST',
        headers: {
          'Content-Type': 'application/json'
        },
        body: JSON.stringify({
          tableId: tableId || '',
          deviceId: localStorage.getItem('device_id') || `device_${Date.now()}_${Math.random().toString(36).substring(2, 10)}`
        }),
        credentials: 'include'
      });
      
      if (response.ok) {
        const data = await response.json();
        if (data.success && data.token) {
          console.log('Guest token received:', data.token.substring(0, 10) + '...');
          
          // Store token in both localStorage and cookies for redundancy
          localStorage.setItem('auth_token', data.token);
          document.cookie = `auth_token=${data.token}; path=/; max-age=86400; SameSite=Lax`;
          document.cookie = `access_token=${data.token}; path=/; max-age=86400; SameSite=Lax`;
          
          return true;
        }
      }
      
      console.error('Guest login failed: No token in response');
      return false;
    } catch (error) {
      console.error('Guest login error:', error);
      return false;
    }
  }, []);
>>>>>>> c256b289
  const [stage, setStage] = useState<'cart' | 'checkout'>('cart');
  const [specialInstructions, setSpecialInstructions] = useState('');
  const [isProcessing, setIsProcessing] = useState(false);
  const [error, setError] = useState('');
  const [orderType, setOrderType] = useState<OrderType>(OrderType.DINE_IN);
  
  // Tax and fees calculations (as per API specifications)
  const taxRate = 0.08; // 8% tax
  const serviceFeeRate = 0.05; // 5% service fee
  const tax = subtotal * taxRate;
  const serviceFee = subtotal * serviceFeeRate;
  const tipAmount = 0; // Default tip amount (can be updated)
  const total = subtotal + tax + serviceFee + tipAmount;
  
  // Reset stage when drawer closes
  useEffect(() => {
    if (!isOpen) {
      // Small delay to prevent visual glitches during closing animation
      setTimeout(() => {
        setStage('cart');
        setIsProcessing(false);
      }, 300);
    }
  }, [isOpen]);
  
  // Helper function to process the order
  const processOrder = async () => {
    try {
      console.log('Processing order with orderService...');
      
      // Determine restaurant ID (either from context or extract from tableId)
      const localRestaurantId = restaurantName === 'InSeat' 
        ? '65f456b06c9dfd001b6b1234' 
        : tableId.split('-')[0]; // Ensure tableId is available here or passed appropriately
      
      // Format items according to API schema
      const formattedItems = cartItems.map(item => {
        // Ensure we have a valid string for menuItem
        const menuItemId = ('menuItemId' in item && item.menuItemId) || item.id;
        
        // Ensure menuItem is always a string
        const menuItem = String(menuItemId || '');
        
        return {
          menuItem,
          name: item.name,
          quantity: item.quantity,
          price: item.price,
          subtotal: item.price * item.quantity,
          specialInstructions: item.specialInstructions || specialInstructions || '',
          modifiers: item.modifiers
        };
      });
      
      // Format order data according to API schema
      const constructedOrderData: OrderData = {
        restaurantId: localRestaurantId, // Use locally determined restaurantId
        tableId,
        items: formattedItems,
        subtotal,
        tax,
        tip: tipAmount,
        total,
        orderType,
        specialInstructions: specialInstructions || '',
        serviceFee, // Include the service fee in the order data
        status: OrderStatus.PENDING, // Required field - using enum value
        paymentStatus: PaymentStatus.PENDING, // Required field - using enum value
        orderNumber: `ORD-${Date.now()}-${Math.floor(Math.random() * 1000)}` // Required field
      };
      
      console.log('Order data prepared:', JSON.stringify(constructedOrderData));
      
<<<<<<< HEAD
      // Check authentication status before attempting to create order
      if (!isAuthenticated) {
        // Store cart state for retrieval after login
        localStorage.setItem('pendingCart', JSON.stringify({
          items: cartItems,
          tableId,
          restaurantId: localRestaurantId
        }));
=======
      // If still no token, try to get one from the guest token endpoint
      if (!token) {
        console.log('No token found, attempting to get a guest token...');
        
        try {
          // Create a device ID if not already stored
          const deviceId = localStorage.getItem('device_id') || `device_${Date.now()}_${Math.random().toString(36).substring(2, 10)}`;
          if (!localStorage.getItem('device_id')) {
            localStorage.setItem('device_id', deviceId);
          }
          
          // Request a guest token from the server - use the correct endpoint
          const apiBaseUrl = import.meta.env.VITE_AUTH_API_URL || 'https://api.inseat.achievengine.com/api/auth';
          const guestTokenResponse = await fetch(`${apiBaseUrl}/guest-token`, {
            method: 'POST',
            headers: {
              'Content-Type': 'application/json'
            },
            body: JSON.stringify({
              tableId: tableId || '',
              deviceId
            }),
            credentials: 'include'
          });
          
          if (guestTokenResponse.ok) {
            const guestData = await guestTokenResponse.json();
            
            if (guestData.success && guestData.token) {
              console.log('Guest token obtained successfully');
              token = guestData.token;
              localStorage.setItem('auth_token', guestData.token);
              document.cookie = `auth_token=${guestData.token}; path=/; max-age=86400; SameSite=Lax`;
            }
          }
        } catch (error) {
          console.error('Error getting guest token:', error);
        }
      }
      
      // If we still don't have a token, make a regular auth check
      if (!token) {
        console.log('Attempting regular auth check as fallback...');
        const apiBaseUrl = import.meta.env.VITE_AUTH_API_URL || 'https://api.inseat.achievengine.com/api/auth';
        const authResponse = await fetch(`${apiBaseUrl}/me`, {
          method: 'GET',
          credentials: 'include'
        });
>>>>>>> c256b289
        
        // Redirect to login with return URL
        toast.error('Please log in to place an order');
        onClose(); // Close the cart drawer
        navigate(`/login?returnTo=/table/${tableId}`);
        return null;
      }
      
      // Use the enhanced createOrder function from orderService
      const result = await createOrder(cartItems, tableId, localRestaurantId, constructedOrderData, navigate);
      
      if (!result) {
        console.log('Order creation returned null - authentication failed and user redirected');
        return null;
      }
      
<<<<<<< HEAD
      console.log('Order placed successfully:', result);
      toast.success('Order placed successfully!');
    
=======
      try {
        // Use XMLHttpRequest which might handle CORS differently than fetch
        console.log('Using XMLHttpRequest for order creation...');
        
        // Create a promise wrapper around XMLHttpRequest with proper typing
        const result = await new Promise<OrderResponseData>((resolve, reject) => {
          const xhr = new XMLHttpRequest();
          const orderApiUrl = import.meta.env.VITE_ORDER_API_URL || 'https://api.inseat.achievengine.com/api/orders';
          xhr.open('POST', orderApiUrl, true);
          xhr.withCredentials = true; // Essential for sending cookies
          xhr.setRequestHeader('Content-Type', 'application/json');
          
          // Add Authorization header if token is available
          if (token) {
            xhr.setRequestHeader('Authorization', `Bearer ${token}`);
            console.log('Added Authorization header with token');
          } else {
            console.warn('No token available for Authorization header');
            
            // Last attempt to get token from cookies directly
            const cookieToken = document.cookie
              .split(';')
              .find(cookie => cookie.trim().startsWith('auth_token='))
              ?.split('=')[1];
              
            if (cookieToken) {
              xhr.setRequestHeader('Authorization', `Bearer ${cookieToken}`);
              console.log('Added Authorization header with cookie token');
            } else {
              console.warn('No authentication token available. Order creation may fail.');
            }
          }
          
          xhr.onload = function() {
            console.log('XHR response received:', {
              status: xhr.status,
              responseText: xhr.responseText
            });
            
            if (xhr.status >= 200 && xhr.status < 300) {
              try {
                // The response could be in different formats depending on the API
                const parsedResponse = JSON.parse(xhr.responseText);
                console.log('Parsed response:', parsedResponse);
                
                // Check if response has success property (API v1 format)
                if (parsedResponse.success !== undefined) {
                  if (parsedResponse.success) {
                    resolve(parsedResponse.data);
                  } else {
                    console.error('Order creation failed despite 200 status:', parsedResponse.error);
                    reject(new Error(parsedResponse.error?.message || 'Order creation failed'));
                  }
                } 
                // If no success property but has _id, it's a direct order object (API v2 format)
                else if (parsedResponse._id) {
                  console.log('Direct order object returned:', parsedResponse);
                  // Use the order object directly
                  resolve(parsedResponse);
                } 
                // Unknown response format
                else {
                  console.error('Unknown response format:', parsedResponse);
                  reject(new Error('Unknown response format'));
                }
              } catch (e) {
                console.error('Failed to parse response:', e);
                reject(new Error('Failed to parse response'));
              }
            } else {
              console.error(`Order creation failed with status: ${xhr.status}`, xhr.responseText);
              try {
                const errorData = JSON.parse(xhr.responseText);
                reject(new Error(errorData.error || `Order creation failed with status: ${xhr.status}`));
              } catch (e) {
                reject(new Error(`Order creation failed with status: ${xhr.status}`));
              }
            }
          };
          
          xhr.onerror = function() {
            console.error('XHR error:', xhr);
            reject(new Error('Network error occurred'));
          };
          
          xhr.send(JSON.stringify(constructedOrderData));
        });
        
        console.log('Order placed successfully:', result);
        toast.success('Order placed successfully!');
      
>>>>>>> c256b289
      // Transform OrderResponseData to Order type for the context
      const orderForContext: Order = {
        id: result._id, // Map _id to id
        orderNumber: result.orderNumber,
        // Ensure items are compatible with CartItem[]
        // This might need a more detailed mapping if OrderItem and CartItem are very different
        // For now, assuming they are structurally similar enough or that CartItem is flexible
        items: result.items.map(apiItem => ({
          id: apiItem.menuItem, // Assuming menuItem from API maps to id in CartItem
          menuItemId: apiItem.menuItem,
          name: apiItem.name,
          price: apiItem.price,
          quantity: apiItem.quantity,
          // image: apiItem.image, // If CartItem expects an image and apiItem has it
          specialInstructions: apiItem.specialInstructions,
          modifiers: apiItem.modifiers?.map(mod => ({ id: mod.name, name: mod.name, price: mod.price })) || [] // Example mapping for modifiers
        })),
        subtotal: result.subtotal,
        tax: result.tax,
        serviceFee: result.serviceFee,
        tip: result.tip,
        total: result.total,
        status: result.status, // Assuming OrderStatus enum values align
        paymentStatus: result.paymentStatus, // Assuming PaymentStatus enum values align
        timestamp: new Date(result.createdAt), // Convert createdAt string to Date
        tableId: result.tableId,
        specialInstructions: result.specialInstructions
      };

      addOrder(orderForContext);

      console.log('Order created successfully:', result);
      
      // Store order ID in localStorage for retrieval after payment
      localStorage.setItem('pending_order_id', result._id);
      
      // Clear the cart and close the drawer
      clearCart();
      onClose();
      
      // Show success message
      toast.success('Order placed successfully!');
      
      // The payment status should remain PENDING by default when an order is created
      // It will be updated to PAID by Stripe webhook when payment is completed
      console.log('Order created with PENDING payment status - will be updated when payment is processed');
      
      // Add a small delay before redirecting to ensure the toast is shown
      setTimeout(() => {
        console.log('Redirecting to my-orders page with table ID:', tableId);
        navigate(`/my-orders?table=${tableId}`);
      }, 1000);
    } catch (orderError) {
      console.error('Error in order creation process:', orderError);
      toast.error(orderError instanceof Error ? orderError.message : 'Failed to create your order');
      setIsProcessing(false);
      setError(orderError instanceof Error ? orderError.message : 'Failed to create your order');
      throw orderError; // Re-throw to be caught by the caller
    }
  };

  // Handle guest login
  const handleGuestLogin = React.useCallback(async (tableId: string) => {
    try {
      console.log('Attempting guest login with tableId:', tableId);
      
      // Get API base URL from environment variables
      const apiBaseUrl = import.meta.env.VITE_AUTH_API_URL || `${API_BASE_URL}/api/auth`;
      
      // Request a guest token directly from the server endpoint
      const response = await fetch(`${apiBaseUrl}/guest-token`, {
        method: 'POST',
        headers: {
          'Content-Type': 'application/json'
        },
        body: JSON.stringify({
          tableId: tableId || '',
          deviceId: localStorage.getItem('device_id') || `device_${Date.now()}_${Math.random().toString(36).substring(2, 10)}`
        }),
        credentials: 'include'
      });
      
      if (response.ok) {
        const data = await response.json();
        if (data.success && data.token) {
          console.log('Guest token received:', data.token.substring(0, 10) + '...');
          
          // Store token in both localStorage and cookies for redundancy
          localStorage.setItem('auth_token', data.token);
          document.cookie = `auth_token=${data.token}; path=/; max-age=86400; SameSite=Lax`;
          document.cookie = `access_token=${data.token}; path=/; max-age=86400; SameSite=Lax`;
          
          return true;
        }
      }
      
      console.error('Guest login failed: No token in response');
      return false;
    } catch (error) {
      console.error('Guest login error:', error);
      return false;
    }
  }, []);
  
  const handleCheckout = () => {
    if (cartItems.length === 0) {
      toast.error("Your cart is empty");
      return;
    }
    
    // Move to checkout stage
    setStage('checkout');
  };
  
  const handlePlaceOrder = async (): Promise<void> => {
    console.log('handlePlaceOrder function entered - CartDrawer.tsx');
    try {
      // Validate cart is not empty
      if (cartItems.length === 0) {
        toast.error('Your cart is empty. Please add items to place an order.');
        return;
      }
      
      // Validate table ID is present
      if (!tableId) {
        toast.error("Table information is missing. Please scan a table QR code first.");
        onClose();
        navigate('/scan');
        return;
      }
      
      if (!tableId) {
        toast.error("Table information is missing. Please scan a table QR code first.");
        onClose();
        navigate('/scan');
        return;
      }
      
      setIsProcessing(true);
      
      // Process the order (this will create the order in the backend and get the order ID)
      await processOrder();
    } catch (error) {
      console.error('Error placing order:', error);
      setIsProcessing(false);
      toast.error(error instanceof Error ? error.message : 'Failed to place order');
      setError(error instanceof Error ? error.message : 'Failed to place order');
    }
  };
  
  const handleClose = () => {
    if (isProcessing) {
      // If processing is in progress, show a confirmation dialog
      if (window.confirm("Your order is still being processed. Are you sure you want to close?")) {
        onClose();
      }
    } else {
      onClose();
    }
  };
  
  let content;
  
  if (stage === 'checkout') {
    // Checkout stage UI
    content = (
      <div className="flex flex-col h-full">
        <SheetHeader className="p-4 border-b border-[#2D303E]">
          <div className="flex items-center justify-between">
            <SheetTitle className="text-xl font-semibold">Checkout</SheetTitle>
            <Button
              variant="ghost"
              size="icon"
              onClick={handleClose}
              disabled={isProcessing}
            >
              <X className="h-5 w-5" />
            </Button>
          </div>
        </SheetHeader>
        
        <ScrollArea className="flex-1">
          <div className="p-4 space-y-6">
            {/* Order type selection */}
            <div className="space-y-2">
              <h3 className="font-medium">Order Type</h3>
              <div className="flex gap-2">
                <Button
                  variant={orderType === OrderType.DINE_IN ? "default" : "outline"}
                  size="sm"
                  className={cn(
                    orderType === OrderType.DINE_IN 
                      ? "bg-delft-blue hover:bg-delft-blue/90" 
                      : ""
                  )}
                  onClick={() => setOrderType(OrderType.DINE_IN)}
                  disabled={isProcessing}
                >
                  Dine In
                </Button>
                <Button
                  variant={orderType === OrderType.TAKEOUT ? "default" : "outline"}
                  size="sm"
                  className={cn(
                    orderType === OrderType.TAKEOUT 
                      ? "bg-delft-blue hover:bg-delft-blue/90" 
                      : ""
                  )}
                  onClick={() => setOrderType(OrderType.TAKEOUT)}
                  disabled={isProcessing}
                >
                  Takeout
                </Button>
              </div>
            </div>
            
            {/* Cart items summary */}
            <div className="space-y-2">
              <div className="flex justify-between items-center">
                <h3 className="font-medium">Order Items</h3>
                <Button
                  variant="link"
                  size="sm"
                  className="h-auto p-0 text-delft-blue"
                  onClick={() => setStage('cart')}
                  disabled={isProcessing}
                >
                  Edit
                </Button>
              </div>
              <div className="space-y-2">
                {cartItems.map((item) => (
                  <div key={item.id} className="flex justify-between text-sm">
                    <div className="flex">
                      <span className="font-medium">{item.quantity}x</span>
                      <span className="ml-2">{item.name}</span>
                    </div>
                    <span>${(item.price * item.quantity).toFixed(2)}</span>
                  </div>
                ))}
              </div>
            </div>
            
            {/* Order notes */}
            <div className="space-y-2">
              <h3 className="font-medium">Special Instructions</h3>
              <Textarea 
                placeholder="Add any special instructions for your order..."
                value={specialInstructions}
                onChange={(e) => setSpecialInstructions(e.target.value)}
                className="resize-none"
              />
            </div>
          </div>
        </ScrollArea>
        
        <div className="border-t border-[#2D303E] p-4 space-y-4">
          <div className="space-y-2">
            <div className="flex justify-between">
              <span className="text-muted-foreground">Subtotal</span>
              <span>${subtotal.toFixed(2)}</span>
            </div>
            <div className="flex justify-between">
              <span className="text-muted-foreground">Tax ({(taxRate * 100).toFixed(0)}%)</span>
              <span>${tax.toFixed(2)}</span>
            </div>
            <div className="flex justify-between">
              <span className="text-muted-foreground">Service Fee ({(serviceFeeRate * 100).toFixed(0)}%)</span>
              <span>${serviceFee.toFixed(2)}</span>
            </div>
            {tipAmount > 0 && (
              <div className="flex justify-between">
                <span className="text-muted-foreground">Tip</span>
                <span>${tipAmount.toFixed(2)}</span>
              </div>
            )}
            <div className="flex justify-between font-medium text-lg pt-2 border-t border-[#2D303E]">
              <span>Total</span>
              <span>${total.toFixed(2)}</span>
            </div>
          </div>
          
          <Button 
            onClick={() => { 
              console.log('Place Order button clicked - inline in CartDrawer.tsx'); 
              handlePlaceOrder(); 
            }}
            className="w-full bg-delft-blue hover:bg-delft-blue/90 text-white"
            disabled={isProcessing}
          >
            {isProcessing ? (
              <div className="flex items-center">
                <Loader2 className="mr-2 h-4 w-4 animate-spin" /> Processing...
              </div>
            ) : (
              <>
                Place Order
                <ArrowRight className="ml-2 h-4 w-4" />
              </>
            )}
          </Button>
        </div>
      </div>
    );
  } else {
    // Cart stage UI
    content = (
      <div className="flex flex-col h-full">
        <SheetHeader className="p-4 border-b border-[#2D303E]">
          <div className="flex items-center justify-between">
            <SheetTitle className="text-xl font-semibold">Your Cart</SheetTitle>
            <Button
              variant="ghost"
              size="icon"
              onClick={handleClose}
            >
              <X className="h-5 w-5" />
            </Button>
          </div>
        </SheetHeader>
        
        <ScrollArea className="flex-1 p-4">
          {cartItems.length === 0 ? (
            <div className="flex flex-col items-center justify-center h-full text-center">
              <p className="text-muted-foreground mb-4">Your cart is empty</p>
              <Button onClick={handleClose} variant="outline">
                Continue Shopping
              </Button>
            </div>
          ) : (
            <div className="space-y-4">
              {cartItems.map((item) => (
                <div
                  key={item.id}
                  className="flex gap-3 p-3 rounded-lg bg-[#1F1D2B] border border-[#2D303E]"
                >
                  {item.image && (
                    <img
                      src={item.image}
                      alt={item.name}
                      className="w-20 h-20 object-cover rounded-md"
                      onError={(e) => {
                        const target = e.target as HTMLImageElement;
                        target.src = 'https://source.unsplash.com/featured/?food';
                      }}
                    />
                  )}
                  
                  <div className="flex-1">
                    <div className="flex justify-between">
                      <h3 className="font-medium">{item.name}</h3>
                      <Button
                        variant="ghost"
                        size="icon"
                        className="h-6 w-6 -mr-1 -mt-1 text-muted-foreground"
                        onClick={() => removeItem(item.id)}
                      >
                        <Trash2 className="h-4 w-4" />
                      </Button>
                    </div>
                    
                    <p className="text-sm text-delft-blue mt-1">${item.price.toFixed(2)}</p>
                    
                    {item.modifiers && item.modifiers.length > 0 && (
                      <div className="mt-1 text-xs text-muted-foreground">
                        {item.modifiers.map((mod, index) => (
                          <div key={index} className="flex justify-between">
                            <span>{mod.name}</span>
                            {mod.price > 0 && (
                              <span>+${mod.price.toFixed(2)}</span>
                            )}
                          </div>
                        ))}
                      </div>
                    )}
                    
                    {item.specialInstructions && (
                      <div className="mt-1 text-xs italic text-muted-foreground">
                        {item.specialInstructions}
                      </div>
                    )}
                    
                    <div className="flex items-center justify-between mt-2">
                      <div className="flex items-center gap-2">
                        <Button
                          variant="outline"
                          size="icon"
                          className="h-7 w-7"
                          onClick={() => updateQuantity(item.id, item.quantity - 1)}
                          disabled={item.quantity <= 1}
                        >
                          <Minus className="h-3 w-3" />
                        </Button>
                        <span className="w-5 text-center text-sm">{item.quantity}</span>
                        <Button
                          variant="outline"
                          size="icon"
                          className="h-7 w-7"
                          onClick={() => updateQuantity(item.id, item.quantity + 1)}
                        >
                          <Plus className="h-3 w-3" />
                        </Button>
                      </div>
                      
                      <span className="font-medium">
                        ${(item.price * item.quantity).toFixed(2)}
                      </span>
                    </div>
                  </div>
                </div>
              ))}
            </div>
          )}
        </ScrollArea>
        
        {cartItems.length > 0 && (
          <div className="border-t border-[#2D303E] p-4 space-y-3">
            <div className="flex justify-between font-medium">
              <span>Subtotal</span>
              <span>${subtotal.toFixed(2)}</span>
            </div>
            <Button
              className="w-full bg-delft-blue hover:bg-delft-blue/90 text-white"
              onClick={handleCheckout}
            >
              Continue to Checkout
              <ArrowRight className="ml-2 h-4 w-4" />
            </Button>
          </div>
        )}
      </div>
    );
  }

  return (
    <Sheet open={isOpen} onOpenChange={handleClose}>
      <SheetContent 
        side="right" 
        className="w-full sm:max-w-md border-l border-[#2D303E] bg-[#16141F] p-0 max-h-screen"
      >
        {content}
      </SheetContent>
    </Sheet>
  );
};

export default CartDrawer;<|MERGE_RESOLUTION|>--- conflicted
+++ resolved
@@ -94,8 +94,6 @@
   const { addOrder } = useOrders();
   const navigate = useNavigate();
   
-<<<<<<< HEAD
-=======
   // Handle guest login
   const handleGuestLogin = React.useCallback(async (tableId: string) => {
     try {
@@ -138,7 +136,6 @@
       return false;
     }
   }, []);
->>>>>>> c256b289
   const [stage, setStage] = useState<'cart' | 'checkout'>('cart');
   const [specialInstructions, setSpecialInstructions] = useState('');
   const [isProcessing, setIsProcessing] = useState(false);
@@ -212,16 +209,22 @@
       
       console.log('Order data prepared:', JSON.stringify(constructedOrderData));
       
-<<<<<<< HEAD
-      // Check authentication status before attempting to create order
-      if (!isAuthenticated) {
-        // Store cart state for retrieval after login
-        localStorage.setItem('pendingCart', JSON.stringify({
-          items: cartItems,
-          tableId,
-          restaurantId: localRestaurantId
-        }));
-=======
+      // Try to get a token from all possible sources
+      let token = localStorage.getItem('auth_token');
+      
+      // If no token found yet, try to extract from cookies
+      if (!token) {
+        const cookies = document.cookie.split(';');
+        const tokenCookie = cookies.find(cookie => 
+          cookie.trim().startsWith('auth_token=') || 
+          cookie.trim().startsWith('access_token=')
+        );
+        
+        if (tokenCookie) {
+          token = tokenCookie.split('=')[1].trim();
+        }
+      }
+      
       // If still no token, try to get one from the guest token endpoint
       if (!token) {
         console.log('No token found, attempting to get a guest token...');
@@ -270,28 +273,29 @@
           method: 'GET',
           credentials: 'include'
         });
->>>>>>> c256b289
-        
-        // Redirect to login with return URL
-        toast.error('Please log in to place an order');
-        onClose(); // Close the cart drawer
-        navigate(`/login?returnTo=/table/${tableId}`);
-        return null;
-      }
-      
-      // Use the enhanced createOrder function from orderService
-      const result = await createOrder(cartItems, tableId, localRestaurantId, constructedOrderData, navigate);
-      
-      if (!result) {
-        console.log('Order creation returned null - authentication failed and user redirected');
-        return null;
-      }
-      
-<<<<<<< HEAD
-      console.log('Order placed successfully:', result);
-      toast.success('Order placed successfully!');
-    
-=======
+        
+        if (authResponse.ok) {
+          const authData = await authResponse.json();
+          console.log('Auth check successful:', authData);
+          
+          if (authData.token) {
+            token = authData.token;
+            localStorage.setItem('auth_token', authData.token);
+          }
+        } else {
+          console.error('Authentication check failed:', await authResponse.text());
+          // Don't throw here, we'll try to continue with the order anyway
+        }
+      }
+      
+      console.log('Using token for order placement:', token ? 'Token available' : 'No token available');
+      
+      // If we have a token, make sure it's saved to localStorage for future requests
+      if (token && !localStorage.getItem('auth_token')) {
+        localStorage.setItem('auth_token', token);
+        console.log('Saved token to localStorage');
+      }
+      
       try {
         // Use XMLHttpRequest which might handle CORS differently than fetch
         console.log('Using XMLHttpRequest for order creation...');
@@ -383,7 +387,33 @@
         console.log('Order placed successfully:', result);
         toast.success('Order placed successfully!');
       
->>>>>>> c256b289
+      // Check authentication status before attempting to create order
+      if (!isAuthenticated) {
+        // Store cart state for retrieval after login
+        localStorage.setItem('pendingCart', JSON.stringify({
+          items: cartItems,
+          tableId,
+          restaurantId: localRestaurantId
+        }));
+        
+        // Redirect to login with return URL
+        toast.error('Please log in to place an order');
+        onClose(); // Close the cart drawer
+        navigate(`/login?returnTo=/table/${tableId}`);
+        return null;
+      }
+      
+      // Use the enhanced createOrder function from orderService
+      const result = await createOrder(cartItems, tableId, localRestaurantId, constructedOrderData, navigate);
+      
+      if (!result) {
+        console.log('Order creation returned null - authentication failed and user redirected');
+        return null;
+      }
+      
+      console.log('Order placed successfully:', result);
+      toast.success('Order placed successfully!');
+    
       // Transform OrderResponseData to Order type for the context
       const orderForContext: Order = {
         id: result._id, // Map _id to id
