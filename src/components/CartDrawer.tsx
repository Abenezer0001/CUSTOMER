--- conflicted
+++ resolved
@@ -1,6 +1,6 @@
-import React, { useState, useEffect } from 'react';
+import React, { useState, useEffect, useRef } from 'react';
 import { API_BASE_URL } from '@/constants';
-import { useCart } from '@/context/CartContext';
+import { useCart, CartItem } from '@/context/CartContext';
 import { useOrders } from '@/context/OrdersContext';
 import { useAuth } from '@/hooks/useAuth';
 import { useTableInfo } from '@/context/TableContext';
@@ -38,17 +38,6 @@
   PAID = 'PAID',
   FAILED = 'FAILED',
   REFUNDED = 'REFUNDED'
-}
-
-interface CartItem {
-  id: string;
-  menuItemId?: string;
-  name: string;
-  price: number;
-  quantity: number;
-  specialInstructions?: string;
-  modifiers?: Array<{ id: string, name: string, price: number }>;
-  image?: string;
 }
 
 interface OrderData {
@@ -83,7 +72,7 @@
 const CartDrawer: React.FC<CartDrawerProps> = ({ isOpen, onClose }) => {
   const { cartItems, removeFromCart: removeItem, updateQuantity, clearCart, cartTotal: subtotal } = useCart();
   const { tableId, restaurantName } = useTableInfo();
-  const { isAuthenticated, token } = useAuth();
+  const { isAuthenticated, token, user, refreshToken } = useAuth();
   const { addOrder } = useOrders();
   const navigate = useNavigate();
 
@@ -92,6 +81,10 @@
   const [isProcessing, setIsProcessing] = useState(false);
   const [error, setError] = useState('');
   const [orderType, setOrderType] = useState<OrderType>(OrderType.DINE_IN);
+
+  // Add refs for preventing duplicate submissions
+  const isSubmittingRef = useRef(false);
+  const currentRequestIdRef = useRef<string | null>(null);
 
   // Tax and fees calculations
   const taxRate = 0.08;
@@ -106,18 +99,27 @@
       setTimeout(() => {
         setStage('cart');
         setIsProcessing(false);
+        // Reset submission state when drawer closes
+        isSubmittingRef.current = false;
+        currentRequestIdRef.current = null;
       }, 300);
     }
   }, [isOpen]);
 
-  const processOrder = async () => {
+  const processOrder = async (requestId: string) => {
+    // Double-check that this request should still proceed
+    if (currentRequestIdRef.current !== requestId) {
+      console.log('Request cancelled - newer request in progress');
+      return null;
+    }
+
     try {
       const localRestaurantId = restaurantName === 'InSeat'
         ? '65f456b06c9dfd001b6b1234'
         : tableId.split('-')[0];
 
       const formattedItems = cartItems.map(item => ({
-        menuItem: String(item.menuItemId || item.id),
+        menuItem: String(item.id),
         name: item.name,
         quantity: item.quantity,
         price: item.price,
@@ -141,27 +143,6 @@
         paymentStatus: PaymentStatus.PENDING,
         orderNumber: `ORD-${Date.now()}-${Math.floor(Math.random() * 1000)}`
       };
-
-      const result = await new Promise<OrderResponseData>((resolve, reject) => {
-        const xhr = new XMLHttpRequest();
-        const orderApiUrl = import.meta.env.VITE_ORDER_API_URL || 'https://api.inseat.achievengine.com/api/orders';
-        xhr.open('POST', orderApiUrl, true);
-        xhr.withCredentials = true;
-        xhr.setRequestHeader('Content-Type', 'application/json');
-
-        if (token) {
-          xhr.setRequestHeader('Authorization', `Bearer ${token}`);
-        }
-<<<<<<< HEAD
-      }
-      
-      console.log('Using token for order placement:', token ? 'Token available' : 'No token available');
-      
-      // If we have a token, make sure it's saved to localStorage for future requests
-      if (token && !localStorage.getItem('auth_token')) {
-        localStorage.setItem('auth_token', token);
-        console.log('Saved token to localStorage');
-      }
       
       // Check authentication status before attempting to create order
       if (!isAuthenticated) {
@@ -179,44 +160,36 @@
         return null;
       }
       
-      // Use the enhanced createOrder function from orderService
-      const result = await createOrder(cartItems, tableId, localRestaurantId, constructedOrderData, navigate);
-      
-      if (!result) {
+      console.log(`Creating order using orderService (Request ID: ${requestId})...`);
+      
+      // Final check before API call
+      if (currentRequestIdRef.current !== requestId) {
+        console.log('Request cancelled before API call - newer request in progress');
+        return null;
+      }
+      
+      // Use ONLY the createOrder function from orderService - this prevents duplicate orders
+      const orderResult = await createOrder(cartItems, tableId, localRestaurantId, constructedOrderData, navigate);
+      
+      // Check if request is still valid after API call
+      if (currentRequestIdRef.current !== requestId) {
+        console.log('Request completed but cancelled due to newer request');
+        return null;
+      }
+      
+      if (!orderResult) {
         console.log('Order creation returned null - authentication failed and user redirected');
         return null;
       }
       
-      console.log('Order placed successfully:', result);
+      console.log(`Order placed successfully (Request ID: ${requestId}):`, orderResult);
       toast.success('Order placed successfully!');
     
       // Transform OrderResponseData to Order type for the context
-=======
-
-        xhr.onload = function() {
-          if (xhr.status >= 200 && xhr.status < 300) {
-            const parsedResponse = JSON.parse(xhr.responseText);
-            if (parsedResponse._id) {
-              resolve(parsedResponse);
-            } else if (parsedResponse.success) {
-              resolve(parsedResponse.data);
-            } else {
-              reject(new Error(parsedResponse.error?.message || 'Order creation failed'));
-            }
-          } else {
-            reject(new Error(`Order creation failed with status: ${xhr.status}`));
-          }
-        };
-
-        xhr.onerror = () => reject(new Error('Network error occurred'));
-        xhr.send(JSON.stringify(constructedOrderData));
-      });
-
->>>>>>> b726511d
       const orderForContext: Order = {
-        id: result._id,
-        orderNumber: result.orderNumber,
-        items: result.items.map(apiItem => ({
+        id: orderResult._id,
+        orderNumber: orderResult.orderNumber,
+        items: orderResult.items.map(apiItem => ({
           id: apiItem.menuItem,
           menuItemId: apiItem.menuItem,
           name: apiItem.name,
@@ -225,81 +198,83 @@
           specialInstructions: apiItem.specialInstructions,
           modifiers: apiItem.modifiers?.map(mod => ({ id: mod.name, name: mod.name, price: mod.price })) || []
         })),
-        subtotal: result.subtotal,
-        tax: result.tax,
-        serviceFee: result.serviceFee,
-        tip: result.tip,
-        total: result.total,
-        status: result.status,
-        paymentStatus: result.paymentStatus,
-        timestamp: new Date(result.createdAt),
-        tableId: result.tableId,
-        specialInstructions: result.specialInstructions
+        subtotal: orderResult.subtotal,
+        tax: orderResult.tax,
+        serviceFee: orderResult.serviceFee,
+        tip: orderResult.tip,
+        total: orderResult.total,
+        status: orderResult.status,
+        paymentStatus: orderResult.paymentStatus,
+        timestamp: new Date(orderResult.createdAt),
+        tableId: orderResult.tableId,
+        specialInstructions: orderResult.specialInstructions
       };
 
       addOrder(orderForContext);
-      localStorage.setItem('pending_order_id', result._id);
+      localStorage.setItem('pending_order_id', orderResult._id);
       clearCart();
       onClose();
 
-      toast.success('Order placed successfully!');
-
-      setTimeout(() => {
-        navigate(`/my-orders?table=${tableId}`);
-      }, 1000);
+      // Force refresh authentication state to ensure we have the latest user data
+      try {
+        await refreshToken();
+        console.log('Auth refreshed after order placement');
+      } catch (refreshError) {
+        console.error('Failed to refresh auth after order placement:', refreshError);
+      }
+
+      // Ensure we're redirecting to the my-orders page with the table ID
+      console.log(`Redirecting to my-orders page with table=${tableId}`);
+      
+      // Use a more direct approach to navigation instead of setTimeout
+      navigate(`/my-orders?table=${tableId}`);
+      return orderResult;
     } catch (error) {
-      console.error('Error in order creation process:', error);
+      console.error(`Error in order creation process (Request ID: ${requestId}):`, error);
       toast.error(error instanceof Error ? error.message : 'Failed to create your order');
-      setIsProcessing(false);
-      setError(error instanceof Error ? error.message : 'Failed to create your order');
       throw error;
     }
   };
-<<<<<<< HEAD
-  
-  const handleCheckout = () => {
-    if (cartItems.length === 0) {
-      toast.error("Your cart is empty");
+
+  const handlePlaceOrder = async (): Promise<void> => {
+    // Immediate check to prevent double submission
+    if (isSubmittingRef.current) {
+      console.log('Order submission already in progress - ignoring duplicate click');
       return;
     }
-    
-    // Move to checkout stage
-    setStage('checkout');
-  };
-  
-=======
-
->>>>>>> b726511d
-  const handlePlaceOrder = async (): Promise<void> => {
+
+    // Generate unique request ID
+    const requestId = `order_${Date.now()}_${Math.random().toString(36).substring(2, 9)}`;
+    console.log(`Starting order placement (Request ID: ${requestId})`);
+
     try {
       if (cartItems.length === 0) {
         toast.error('Your cart is empty. Please add items to place an order.');
         return;
       }
-<<<<<<< HEAD
-      
-      // Validate table ID is present
-=======
-
->>>>>>> b726511d
+
       if (!tableId) {
         toast.error("Table information is missing. Please scan a table QR code first.");
         onClose();
         navigate('/scan');
         return;
       }
-<<<<<<< HEAD
-      
-=======
-
->>>>>>> b726511d
+
+      // Set submission locks immediately
+      isSubmittingRef.current = true;
+      currentRequestIdRef.current = requestId;
       setIsProcessing(true);
-      await processOrder();
+
+      await processOrder(requestId);
     } catch (error) {
-      console.error('Error placing order:', error);
-      setIsProcessing(false);
+      console.error(`Error placing order (Request ID: ${requestId}):`, error);
       toast.error(error instanceof Error ? error.message : 'Failed to place order');
       setError(error instanceof Error ? error.message : 'Failed to place order');
+    } finally {
+      // Always reset submission state
+      isSubmittingRef.current = false;
+      currentRequestIdRef.current = null;
+      setIsProcessing(false);
     }
   };
 
